--- conflicted
+++ resolved
@@ -35,7 +35,7 @@
 ;;     $ cd ~/.emacs.d/packges
 ;;     $ git clone git://github.com/superbobry/io-mode.git
 
-;; In your emacs config:
+;; In your Emacs config:
 
 ;;     (add-to-list 'load-path "~/.emacs.d/packages/io-mode")
 ;;     (require 'io-mode)
@@ -70,7 +70,7 @@
   :group 'languages)
 
 (defcustom io-debug-mode nil
-  "Whether to run in debug mode or not. Logs to `*Messages*'."
+  "Whether to run in debug mode or not.  Logs to `*Messages*'."
   :type 'boolean
   :group 'io)
 
@@ -106,7 +106,7 @@
       (apply 'message (append (list string) args))))
 
 (defmacro io-line-as-string ()
-  "Returns the current line as a string."
+  "Return the current line as a string."
   `(buffer-substring (point-at-bol) (point-at-eol)))
 
 ;;
@@ -386,8 +386,7 @@
 ;;;###autoload
 (add-to-list 'auto-mode-alist '("\\.io$" . io-mode))
 
-<<<<<<< HEAD
-;;; io-mode.el ends here
-=======
+
 (provide 'io-mode)
->>>>>>> 4d8fbbcf
+
+;;; io-mode.el ends here